import scala.collection.mutable
import scala.sys.process._
import Tests._

def localSnapshotVersion = "0.10.10-SNAPSHOT"
def isCI = System.getenv("CI") != null

def isScala211(v: Option[(Long, Long)]): Boolean = v.contains((2, 11))
def isScala212(v: Option[(Long, Long)]): Boolean = v.contains((2, 12))
def isScala213(v: Option[(Long, Long)]): Boolean = v.contains((2, 13))
def isScala2(v: Option[(Long, Long)]): Boolean = v.exists(_._1 == 2)
def isScala3(v: Option[(Long, Long)]): Boolean = v.exists(_._1 == 3)

def crossSetting[A](
    scalaVersion: String,
    if211: List[A] = Nil,
    if2: List[A] = Nil,
    ifLaterThan211: List[A] = Nil,
    if3: List[A] = Nil
): List[A] =
  CrossVersion.partialVersion(scalaVersion) match {
    case partialVersion if isScala211(partialVersion) => if211 ::: if2
    case partialVersion if isScala212(partialVersion) => ifLaterThan211 ::: if2
    case partialVersion if isScala213(partialVersion) => ifLaterThan211 ::: if2
    case partialVersion if isScala3(partialVersion) => if3
    case _ => Nil
  }

// -Xlint is unusable because of
// https://github.com/scala/bug/issues/10448
val scala212CompilerOptions = List(
  "-Ywarn-unused:imports",
  "-Ywarn-unused:privates",
  "-Ywarn-unused:locals",
  "-Ywarn-unused:patvars",
  "-Ywarn-unused:implicits"
)

logo := Welcome.logo
usefulTasks := Welcome.tasks

inThisBuild(
  List(
    version ~= { dynVer =>
      if (isCI) dynVer
      else localSnapshotVersion // only for local publishing
    },
    // note bucket created by @tgodzik
    scalaVersion := V.scala212,
    crossScalaVersions := List(V.scala212),
    scalacOptions ++= List(
      "-target:jvm-1.8",
      "-Yrangepos"
    ) ::: scala212CompilerOptions,
    scalafixDependencies += "com.github.liancheng" %% "organize-imports" % V.organizeImportRule,
    organization := "org.scalameta",
    licenses := Seq(
      "Apache-2.0" -> url("http://www.apache.org/licenses/LICENSE-2.0")
    ),
    homepage := Some(url("https://github.com/scalameta/metals")),
    developers := List(
      Developer(
        "Arthurm1",
        "Arthur McGibbon",
        "",
        url("https://github.com/Arthurm1")
      ),
      Developer(
        "adpi2",
        "Adrien Piquerez",
        "adrien.piquerez@epfl.ch",
        url("https://github.com/adpi2")
      ),
      Developer(
        "ckipp01",
        "Chris Kipp",
        "ckipp@pm.me",
        url("https://chris-kipp.io")
      ),
      Developer(
        "gabro",
        "Gabriele Petronella",
        "gabriele@buildo.io",
        url("https://github.com/gabro")
      ),
      Developer(
        "kpodsiad",
        "Kamil Podsiadło",
        "kpodsiadlo@virtuslab.com ",
        url("https://github.com/kpodsiad)")
      ),
      Developer(
        "olafurpg",
        "Ólafur Páll Geirsson",
        "olafurpg@gmail.com",
        url("https://geirsson.com")
      ),
      Developer(
        "tgodzik",
        "Tomasz Godzik",
        "tgodzik@virtuslab.com",
        url("https://github.com/tgodzik")
      ),
      Developer(
        "dos65",
        "Vadim Chelyshov",
        "vchelyshov@virtuslab.com",
        url("https://github.com/dos65")
      )
    ),
    testFrameworks := List(),
    resolvers += Resolver.sonatypeRepo("public"),
    resolvers += Resolver.sonatypeRepo("snapshot"),
    dependencyOverrides += V.guava,
    // faster publishLocal:
    packageDoc / publishArtifact := sys.env.contains("CI"),
    packageSrc / publishArtifact := sys.env.contains("CI"),
    // forking options
    javaOptions += {
      import scala.collection.JavaConverters._
      val props = System.getProperties
      props
        .stringPropertyNames()
        .asScala
        .map { configKey => s"-D$configKey=${props.getProperty(configKey)}" }
        .mkString(" ")
    },
    resolvers += Resolver.bintrayRepo("scalacenter", "releases")
  )
)

Global / onLoad ~= { old =>
  if (!scala.util.Properties.isWin) {
    import java.nio.file._
    val prePush = Paths.get(".git", "hooks", "pre-push")
    Files.createDirectories(prePush.getParent)
    Files.write(
      prePush,
      """#!/bin/sh
        |set -eux
        |bin/scalafmt --diff --diff-branch main
        |git diff --exit-code
        |""".stripMargin.getBytes()
    )
    prePush.toFile.setExecutable(true)
  }
  old
}
Global / cancelable := true
Global / excludeLintKeys += scalafixConfig
crossScalaVersions := Nil

addCommandAlias("scalafixAll", "all compile:scalafix test:scalafix")
addCommandAlias("scalafixCheck", "; scalafix --check ; test:scalafix --check")
addCommandAlias(
  "downloadDependencies",
  "+publishLocal; metals/runMain scala.meta.metals.DownloadDependencies "
)

def isNightliesEnabled: Boolean =
  isCI || sys.env.get("NIGHTLIES").isDefined

def configureMtagsScalaVersionDynamically(
    state: State,
    scalaV: String,
    projectV: Option[String] = None
): State = {
  val scalaVersionSettings =
    List(
      mtest / scalaVersion := scalaV,
      mtags / scalaVersion := scalaV,
      cross / scalaVersion := scalaV
    )
  val versionSettings =
    projectV.map(v => mtags / version := v)

  val extracted = Project.extract(state)
  extracted
    .appendWithSession(
      scalaVersionSettings ++ versionSettings,
      state
    )
}

def crossTestDyn(state: State, scalaV: String): State = {
  val configured = configureMtagsScalaVersionDynamically(state, scalaV)
  val (out, _) =
    Project
      .extract(configured)
      .runTask(cross / Test / test, configured)
  out
}

commands ++= Seq(
  Command.command("save-expect") { s =>
    "unit/test:runMain tests.SaveExpect" :: s
  },
  Command.command("quick-publish-local") { s =>
    val publishMtags = V.quickPublishScalaVersions.foldLeft(s) { case (st, v) =>
      runMtagsPublishLocal(st, v, localSnapshotVersion)
    }
    "interfaces/publishLocal" :: s"++${V.scala212} metals/publishLocal" :: publishMtags
  },
  Command.command("cross-test-latest-nightly") { s =>
    V.nightlyScala3Versions.lastOption match {
      case Some(latest) => crossTestDyn(s, latest)
      case None =>
        println("No nightly versions was found. Skipping cross/test")
        s
    }
  },
  Command.single("test-mtags-dyn") { (s, scalaV) =>
    crossTestDyn(s, scalaV)
  },
  Command.args("publish-mtags-dyn", "<scala-version> <version>") {
    (state, args) =>
      val configured =
        configureMtagsScalaVersionDynamically(state, args(0), Some(args(1)))
      val (out, _) =
        Project
          .extract(configured)
          .runTask(mtags / PgpKeys.publishSigned, configured)
      out
  },
  /**
   * In case if this command was called from tag that matches
   * "mtags_v$metalsVersion_$scalaVersion" then publish only mtags with these parameters
   * Otherwise, call std `ci-release` and publish docs
   */
  Command.command("gh-actions-release") { s =>
    val isTag = Option(System.getenv("GITHUB_REF"))
      .exists(_.startsWith("refs/tags"))

    val metalsTagRegex = "^v\\d+\\.\\d+\\.\\d+.*".r
    val mtagsTagRegex = "^mtags_v(\\d+\\.\\d+\\.\\d+)_(.+)".r

    val defaultCommands = "ci-release" :: "docs/docusaurusPublishGhpages" :: s

    if (isTag) {
      Option(System.getenv("GITHUB_REF_NAME")) match {
        case Some(mtagsTagRegex(metalsVersion, scalaV)) =>
          s"publish-mtags-dyn $scalaV $metalsVersion" :: s
        case Some(metalsTagRegex()) =>
          defaultCommands
        case _ =>
          val message =
            s"""|Skip release. Invalid tag name.
                |It should be either: 
                | - "v$$num.$$num.$$num" - usual Metals release
                | - "mtags_v$${existing-metals-release}_$${scala-version}" - mtags artifact release
                |""".stripMargin
          println(message)
          s
      }
    } else defaultCommands
  }
)

lazy val V = new {
  val scala210 = "2.10.7"
  val scala211 = "2.11.12"
  val sbtScala = "2.12.14"
  val scala212 = "2.12.15"
  val scala213 = "2.13.7"
  val ammonite212Version = scala212
  val ammonite213Version = scala213
  val scalameta = "4.4.31"
  val semanticdb = scalameta
  val bsp = "2.0.0-M15"
  val bloop = "1.4.11-19-93ebe2c6"
  val scala3 = "3.1.0"
<<<<<<< HEAD
  val nextScala3RC = "3.1.1-RC1"
  val javaSemanticdb = "0.7.2"
=======
  val nextScala3RC = "3.1.1-RC2"
>>>>>>> ad17e7eb
  val bloopNightly = bloop
  val sbtBloop = bloop
  val gradleBloop = bloop
  val mavenBloop = bloop
  val mdoc = "2.2.24"
  val scalafmt = "3.0.5"
  val munit = "0.7.29"
  val scalafix = "0.9.33"
  val lsp4jV = "0.12.0"
  val sbtJdiTools = "1.1.1"
  val genyVersion = "0.7.0"
  val debugAdapter = "2.0.12"

  // List of supported Scala versions in SemanticDB. Needs to be manually updated
  // for every SemanticDB upgrade.
  def supportedScalaBinaryVersions =
    supportedScalaVersions.iterator
      .map(CrossVersion.partialVersion)
      .collect {
        case Some((3, _)) => "3"
        case Some((a, b)) => s"$a.$b"
      }
      .toList
      .distinct

  // Scala 2
  def deprecatedScala2Versions =
    Seq(
      scala211,
      "2.12.8",
      "2.12.9",
      "2.12.10",
      "2.13.0",
      "2.13.1",
      "2.13.2",
      "2.13.3"
    )
  def nonDeprecatedScala2Versions =
    Seq(
      scala213,
      scala212,
      "2.12.14",
      "2.12.13",
      "2.12.12",
      "2.12.11",
      "2.13.4",
      "2.13.5",
      "2.13.6"
    )
  def scala2Versions = nonDeprecatedScala2Versions ++ deprecatedScala2Versions

  // Scala 3
  def nonDeprecatedScala3Versions = Seq(nextScala3RC, scala3, "3.0.2")
  def deprecatedScala3Versions = Seq("3.0.1", "3.0.0")
  def scala3Versions = nonDeprecatedScala3Versions ++ deprecatedScala3Versions
  lazy val nightlyScala3Versions = {
    if (isNightliesEnabled)
      Scala3NightlyVersions.nightlyReleasesAfter(nextScala3RC)
    else
      Nil
  }

  def supportedScalaVersions = scala2Versions ++ scala3Versions
  def nonDeprecatedScalaVersions =
    nonDeprecatedScala2Versions ++ nonDeprecatedScala3Versions
  def deprecatedScalaVersions =
    deprecatedScala2Versions ++ deprecatedScala3Versions

  def guava = "com.google.guava" % "guava" % "31.0.1-jre"
  def lsp4j = "org.eclipse.lsp4j" % "org.eclipse.lsp4j" % lsp4jV
  def dap4j = "org.eclipse.lsp4j" % "org.eclipse.lsp4j.debug" % lsp4jV
  val coursierInterfaces = "1.0.4"
  val coursier = "2.0.16"
  val ammonite = "2.4.1"
  val mill = "0.10.0-M4"
  val organizeImportRule = "0.6.0"

  val quickPublishScalaVersions =
    Set(
      scala211,
      sbtScala,
      scala212,
      ammonite212Version,
      scala213,
      ammonite213Version,
      scala3
    ).toList
}

val sharedSettings = List(
  libraryDependencies ++= crossSetting(
    scalaVersion.value,
    if2 = List(
      compilerPlugin(
        "org.scalameta" % "semanticdb-scalac" % V.scalameta cross CrossVersion.full
      )
    )
  ),
  scalacOptions ++= crossSetting(
    scalaVersion.value,
    if3 = List(
      "-language:implicitConversions",
      "-Xtarget:8",
      "-Xsemanticdb"
    ),
    if211 = List("-Xexperimental", "-Ywarn-unused-import")
  ),
  scalacOptions --= crossSetting(
    scalaVersion.value,
    if3 = "-Yrangepos" :: "-target:jvm-1.8" :: scala212CompilerOptions,
    if211 = scala212CompilerOptions
  )
)

publish / skip := true

lazy val interfaces = project
  .in(file("mtags-interfaces"))
  .settings(
    moduleName := "mtags-interfaces",
    autoScalaLibrary := false,
    crossPaths := false,
    libraryDependencies ++= List(
      V.lsp4j
    ),
    crossVersion := CrossVersion.disabled,
    Compile / doc / javacOptions ++= List(
      "-tag",
      "implNote:a:Implementation Note:"
    )
  )

def multiScalaDirectories(root: File, scalaVersion: String) = {
  val base = root / "src" / "main"
  val result = mutable.ListBuffer.empty[File]
  val partialVersion = CrossVersion.partialVersion(scalaVersion)
  partialVersion.collect { case (major, minor) =>
    result += base / s"scala-$major.$minor"
  }
  if (isScala2(partialVersion)) {
    result += base / "scala-2"
  }
  if (isScala3(partialVersion)) {
    result += base / "scala-3"
  }
  result += base / s"scala-$scalaVersion"
  result.toList
}

val mtagsSettings = List(
  crossScalaVersions := {
    V.supportedScalaVersions ++ V.nightlyScala3Versions
  },
  crossTarget := target.value / s"scala-${scalaVersion.value}",
  crossVersion := CrossVersion.full,
  Compile / unmanagedSourceDirectories ++= multiScalaDirectories(
    (ThisBuild / baseDirectory).value / "mtags",
    scalaVersion.value
  ),
  // @note needed to deal with issues with dottyDoc
  Compile / doc / sources := Seq.empty,
  libraryDependencies ++= Seq(
    "com.lihaoyi" %% "geny" % V.genyVersion,
    "com.thoughtworks.qdox" % "qdox" % "2.0.1", // for java mtags
    "org.scala-lang.modules" %% "scala-java8-compat" % "1.0.2"
  ),
  libraryDependencies ++= crossSetting(
    scalaVersion.value,
    if2 = List(
      // for token edit-distance used by goto definition
      "com.googlecode.java-diff-utils" % "diffutils" % "1.3.0",
      "org.jsoup" % "jsoup" % "1.14.3", // for extracting HTML from javadocs
      "org.scalameta" % "semanticdb-scalac-core" % V.scalameta cross CrossVersion.full
    ),
    if3 = List(
      "com.fasterxml.jackson.core" % "jackson-databind" % "2.13.0",
      "org.scala-lang" %% "scala3-compiler" % scalaVersion.value,
      ("org.scalameta" %% "scalameta" % V.scalameta)
        .cross(CrossVersion.for3Use2_13)
        .exclude("org.scala-lang", "scala-reflect")
        .exclude("org.scala-lang", "scala-compiler")
        .exclude(
          "com.lihaoyi",
          "geny_2.13"
        ) // avoid 2.13 and 3 on the classpath since we rely on it directly
        .exclude(
          "com.lihaoyi",
          "sourcecode_2.13"
        ) // avoid 2.13 and 3 on the classpath since it comes in via pprint
    )
  ),
  libraryDependencies ++= List("org.lz4" % "lz4-java" % "1.8.0"),
  libraryDependencies ++= {
    if (isCI) Nil
    // NOTE(olafur) pprint is indispensable for me while developing, I can't
    // use println anymore for debugging because pprint.log is 100 times better.
    else {
      List("com.lihaoyi" %% "pprint" % "0.7.1")
    }
  },
  buildInfoPackage := "scala.meta.internal.mtags",
  buildInfoKeys := Seq[BuildInfoKey](
    "scalaCompilerVersion" -> scalaVersion.value
  )
)

lazy val mtags3 = project
  .in(file(".mtags"))
  .settings(
    Compile / unmanagedSourceDirectories := Seq(),
    sharedSettings,
    mtagsSettings,
    Compile / unmanagedSourceDirectories += (ThisBuild / baseDirectory).value / "mtags" / "src" / "main" / "scala",
    moduleName := "mtags3",
    scalaVersion := V.scala3,
    target := (ThisBuild / baseDirectory).value / "mtags" / "target" / "target3",
    publish / skip := true,
    scalafixConfig := Some(
      (ThisBuild / baseDirectory).value / ".scalafix3.conf"
    )
  )
  .dependsOn(interfaces)
  .enablePlugins(BuildInfoPlugin)

lazy val mtags = project
  .settings(
    sharedSettings,
    mtagsSettings,
    moduleName := "mtags"
  )
  .dependsOn(interfaces)
  .enablePlugins(BuildInfoPlugin)

lazy val metals = project
  .settings(
    sharedSettings,
    Compile / run / fork := true,
    Compile / mainClass := Some("scala.meta.metals.Main"),
    // As a general rule of thumb, we try to keep Scala dependencies to a minimum.
    libraryDependencies ++= List(
      // =================
      // Java dependencies
      // =================
      // for bloom filters
      V.guava,
      "com.geirsson" %% "metaconfig-core" % "0.9.15",
      // for measuring memory footprint
      "org.openjdk.jol" % "jol-core" % "0.16",
      // for file watching
      "com.swoval" % "file-tree-views" % "2.1.7",
      // for http client
      "io.undertow" % "undertow-core" % "2.2.14.Final",
      "org.jboss.xnio" % "xnio-nio" % "3.8.5.Final",
      // for persistent data like "dismissed notification"
      "org.flywaydb" % "flyway-core" % "8.2.2",
      "com.h2database" % "h2" % "1.4.200",
      // for BSP
      "org.scala-sbt.ipcsocket" % "ipcsocket" % "1.4.0",
      "ch.epfl.scala" % "bsp4j" % V.bsp,
      "ch.epfl.scala" %% "bloop-launcher" % V.bloopNightly,
      // for LSP
      V.lsp4j,
      // for DAP
      V.dap4j,
      // for producing SemanticDB from Java source files
      "com.thoughtworks.qdox" % "qdox" % "2.0.1",
      // for finding paths of global log/cache directories
      "dev.dirs" % "directories" % "26",
      // for Java formatting
      "org.eclipse.jdt" % "org.eclipse.jdt.core" % "3.25.0",
      // ==================
      // Scala dependencies
      // ==================
      "org.scala-lang.modules" %% "scala-java8-compat" % "1.0.2",
      "org.scalameta" % "mdoc-interfaces" % V.mdoc,
      "org.scalameta" %% "scalafmt-dynamic" % V.scalafmt,
      "ch.epfl.scala" % "scalafix-interfaces" % V.scalafix,
      // For reading classpaths.
      // for fetching ch.epfl.scala:bloop-frontend and other library dependencies
      "io.get-coursier" % "interface" % V.coursierInterfaces,
      // for logging
      "com.outr" %% "scribe" % "3.6.3",
      "com.outr" %% "scribe-file" % "3.6.3",
      "com.outr" %% "scribe-slf4j" % "3.6.3", // needed for flyway database migrations
      // for debugging purposes, not strictly needed but nice for productivity
      "com.lihaoyi" %% "pprint" % "0.6.2",
      // for JSON formatted doctor
      "com.lihaoyi" %% "ujson" % "1.4.3",
      // For remote language server
      "com.lihaoyi" %% "requests" % "0.7.0",
      // for producing SemanticDB from Scala source files
      "org.scalameta" %% "scalameta" % V.scalameta,
      "org.scalameta" % "semanticdb-scalac-core" % V.scalameta cross CrossVersion.full,
      // For starting Ammonite
      "io.github.alexarchambault.ammonite" %% "ammonite-runner" % "0.3.2"
    ),
    buildInfoPackage := "scala.meta.internal.metals",
    buildInfoKeys := Seq[BuildInfoKey](
      "localSnapshotVersion" -> localSnapshotVersion,
      "metalsVersion" -> version.value,
      "mdocVersion" -> V.mdoc,
      "bspVersion" -> V.bsp,
      "sbtVersion" -> sbtVersion.value,
      "bloopVersion" -> V.bloop,
      "bloopNightlyVersion" -> V.bloop,
      "sbtBloopVersion" -> V.sbtBloop,
      "gradleBloopVersion" -> V.gradleBloop,
      "mavenBloopVersion" -> V.mavenBloop,
      "scalametaVersion" -> V.scalameta,
      "semanticdbVersion" -> V.semanticdb,
      "javaSemanticdbVersion" -> V.javaSemanticdb,
      "scalafmtVersion" -> V.scalafmt,
      "ammoniteVersion" -> V.ammonite,
      "organizeImportVersion" -> V.organizeImportRule,
      "millVersion" -> V.mill,
      "debugAdapterVersion" -> V.debugAdapter,
      "sbtJdiToolsVersion" -> V.sbtJdiTools,
      "supportedScalaVersions" -> V.supportedScalaVersions,
      "supportedScala2Versions" -> V.scala2Versions,
      "supportedScala3Versions" -> V.scala3Versions,
      "supportedScalaBinaryVersions" -> V.supportedScalaBinaryVersions,
      "deprecatedScalaVersions" -> V.deprecatedScalaVersions,
      "nonDeprecatedScalaVersions" -> V.nonDeprecatedScalaVersions,
      "scala211" -> V.scala211,
      "scala212" -> V.scala212,
      "ammonite212" -> V.ammonite212Version,
      "ammonite213" -> V.ammonite213Version,
      "scala213" -> V.scala213,
      "scala3" -> V.scala3,
      "nextScala3RC" -> V.nextScala3RC
    )
  )
  .dependsOn(mtags)
  .enablePlugins(BuildInfoPlugin)

lazy val `sbt-metals` = project
  .settings(
    buildInfoPackage := "scala.meta.internal.sbtmetals",
    buildInfoKeys := Seq[BuildInfoKey](
      "semanticdbVersion" -> V.semanticdb,
      "supportedScala2Versions" -> V.scala2Versions
    ),
    scriptedLaunchOpts ++= Seq(s"-Dplugin.version=${version.value}")
  )
  .enablePlugins(BuildInfoPlugin, SbtPlugin)
  .disablePlugins(ScalafixPlugin)

lazy val input = project
  .in(file("tests/input"))
  .settings(
    sharedSettings,
    publish / skip := true,
    libraryDependencies ++= List(
      // these projects have macro annotations
      "org.scalameta" %% "scalameta" % V.scalameta,
      "io.circe" %% "circe-derivation-annotations" % "0.9.0-M5"
    ),
    scalacOptions += "-P:semanticdb:synthetics:on",
    addCompilerPlugin(
      "org.scalamacros" % "paradise" % "2.1.1" cross CrossVersion.full
    )
  )
  .disablePlugins(ScalafixPlugin)

lazy val input3 = project
  .in(file("tests/input3"))
  .settings(
    sharedSettings,
    scalaVersion := V.scala3,
    publish / skip := true
  )
  .disablePlugins(ScalafixPlugin)

lazy val testSettings: Seq[Def.Setting[_]] = List(
  Test / parallelExecution := false,
  publish / skip := true,
  fork := true,
  testFrameworks := List(TestFrameworks.MUnit),
  Test / testOptions ++= {
    if (isCI) {
      // Enable verbose logging using sbt loggers in CI.
      List(Tests.Argument(TestFrameworks.MUnit, "+l", "--verbose", "-F"))
    } else {
      Nil
    }
  }
)

def runMtagsPublishLocal(
    state: State,
    scalaV: String,
    projectV: String
): State = {
  val newState = Project
    .extract(state)
    .appendWithSession(
      List(
        mtags / scalaVersion := scalaV,
        ThisBuild / version := projectV,
        ThisBuild / useSuperShell := false
      ),
      state
    )
  val (s, _) = Project
    .extract(newState)
    .runTask(mtags / publishLocal, newState)
  s
}

def crossPublishLocal(scalaV: String) =
  Def.task[Unit] {
    val versionValue = (ThisBuild / version).value
    // Runs `publishLocal` for mtags with `scalaVersion := $scalaV`
    runMtagsPublishLocal(state.value, scalaV, versionValue)
  }

def publishAllMtags(
    all: List[String]
): sbt.Def.Initialize[sbt.Task[Unit]] = {
  all match {
    case Nil =>
      throw new Exception("The Scala versions list cannot be empty")
    case head :: Nil =>
      crossPublishLocal(head)
    case head :: tl =>
      crossPublishLocal(head).dependsOn(publishAllMtags(tl))
  }
}

def publishBinaryMtags =
  (interfaces / publishLocal)
    .dependsOn(
      publishAllMtags(V.quickPublishScalaVersions)
    )

lazy val mtest = project
  .in(file("tests/mtest"))
  .settings(
    testSettings,
    sharedSettings,
    libraryDependencies ++= List(
      "org.scalameta" %% "munit" % V.munit,
      "io.get-coursier" % "interface" % V.coursierInterfaces
    ),
    buildInfoPackage := "tests",
    buildInfoObject := "BuildInfoVersions",
    buildInfoKeys := Seq[BuildInfoKey](
      "scala211" -> V.scala211,
      "scala212" -> V.scala212,
      "scala213" -> V.scala213,
      "scala3" -> V.scala3,
      "scala2Versions" -> V.scala2Versions,
      "scala3Versions" -> (V.scala3Versions ++ V.nightlyScala3Versions),
      "scala2Versions" -> V.scala2Versions,
      "scalaVersion" -> scalaVersion.value
    ),
    crossScalaVersions := V.nonDeprecatedScalaVersions,
    Compile / unmanagedSourceDirectories ++= multiScalaDirectories(
      (ThisBuild / baseDirectory).value / "tests" / "mtest",
      scalaVersion.value
    )
  )
  .dependsOn(mtags)
  .enablePlugins(BuildInfoPlugin)

lazy val cross = project
  .in(file("tests/cross"))
  .settings(
    testSettings,
    sharedSettings,
    crossScalaVersions := V.nonDeprecatedScalaVersions
  )
  .dependsOn(mtest, mtags)

def isInTestShard(name: String, logger: Logger): Boolean = {
  val groupIndex = TestGroups.testGroups.indexWhere(group => group(name))
  if (groupIndex == -1) {
    logger.warn(
      s"""|Test is not contained in a shard: $name
          |It will be executed by default in the first shard.
          |Please add it to "project/TestGroups.scala". """.stripMargin
    )
  }
  if (!isCI) {
    true
  } else {
    val groupId = Math.max(0, groupIndex) + 1
    System.getenv("TEST_SHARD").toInt == groupId
  }
}

lazy val unit = project
  .in(file("tests/unit"))
  .settings(
    testSettings,
    Test / testOptions ++= Seq(
      Tests.Filter(name => isInTestShard(name, sLog.value))
    ),
    sharedSettings,
    Test / javaOptions += "-Xmx2G",
    libraryDependencies ++= List(
      "io.get-coursier" %% "coursier" % V.coursier, // for jars
      "ch.epfl.scala" %% "bloop-config" % V.bloop,
      "org.scalameta" %% "munit" % V.munit,
      // The dependencies listed below are only listed so Scala Steward
      // will pick them up and update them. They aren't actually used.
      "com.lihaoyi" %% "ammonite-util" % V.ammonite intransitive (),
      "com.lihaoyi" % "mill-contrib-testng" % V.mill intransitive ()
    ),
    buildInfoPackage := "tests",
    Compile / resourceGenerators += InputProperties
      .resourceGenerator(input, input3),
    Compile / compile :=
      (Compile / compile)
        .dependsOn(
          input / Test / compile,
          input3 / Test / compile
        )
        .value,
    buildInfoKeys := Seq[BuildInfoKey](
      "sourceroot" -> (ThisBuild / baseDirectory).value,
      "targetDirectory" -> (Test / target).value,
      "testResourceDirectory" -> (Test / resourceDirectory).value,
      "scalaVersion" -> scalaVersion.value
    )
  )
  .dependsOn(mtest, metals)
  .enablePlugins(BuildInfoPlugin)

lazy val slow = project
  .in(file("tests/slow"))
  .settings(
    testSettings,
    sharedSettings,
    Test / testOnly := (Test / testOnly)
      .dependsOn((`sbt-metals` / publishLocal), publishBinaryMtags)
      .evaluated,
    Test / test := (Test / test)
      .dependsOn(`sbt-metals` / publishLocal, publishBinaryMtags)
      .value
  )
  .dependsOn(unit)

lazy val bench = project
  .in(file("metals-bench"))
  .enablePlugins(BuildInfoPlugin)
  .settings(
    sharedSettings,
    run / fork := true,
    publish / skip := true,
    moduleName := "metals-bench",
    libraryDependencies ++= List(
      // for measuring memory usage
      "org.spire-math" %% "clouseau" % "0.2.2"
    ),
    buildInfoKeys := Seq[BuildInfoKey](scalaVersion),
    buildInfoPackage := "bench",
    Jmh / bspEnabled := false
  )
  .dependsOn(unit)
  .enablePlugins(JmhPlugin)

lazy val docs = project
  .in(file("metals-docs"))
  .settings(
    sharedSettings,
    publish / skip := true,
    moduleName := "metals-docs",
    mdoc := (Compile / run).evaluated,
    libraryDependencies ++= List(
      "org.jsoup" % "jsoup" % "1.14.3"
    )
  )
  .dependsOn(metals)
  .enablePlugins(DocusaurusPlugin)<|MERGE_RESOLUTION|>--- conflicted
+++ resolved
@@ -269,12 +269,8 @@
   val bsp = "2.0.0-M15"
   val bloop = "1.4.11-19-93ebe2c6"
   val scala3 = "3.1.0"
-<<<<<<< HEAD
-  val nextScala3RC = "3.1.1-RC1"
+  val nextScala3RC = "3.1.1-RC2"
   val javaSemanticdb = "0.7.2"
-=======
-  val nextScala3RC = "3.1.1-RC2"
->>>>>>> ad17e7eb
   val bloopNightly = bloop
   val sbtBloop = bloop
   val gradleBloop = bloop
