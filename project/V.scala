import sbt._

object V {
  val scala210 = "2.10.7"
  val scala211 = "2.11.12"
  val scala212 = "2.12.15"
  val scala213 = "2.13.8"
  val scala3 = "3.1.2"
  val nextScala3RC = "3.1.3-RC4"
  val sbtScala = "2.12.14"
  val ammonite212Version = scala212
  val ammonite213Version = "2.13.7"

  val ammonite = "2.5.3"
  val bloop = "1.5.0-22-91111c15"
  val bloopNightly = bloop
  val bsp = "2.1.0-M1"
  val coursier = "2.1.0-M6"
  val coursierInterfaces = "1.0.6"
  val debugAdapter = "2.2.0-M1"
  val genyVersion = "0.7.1"
  val gradleBloop = bloop
  val java8Compat = "1.0.2"
  val javaSemanticdb = "0.7.4"
  val jsoup = "1.15.1"
  val lsp4jV = "0.12.0"
  val mavenBloop = bloop
  val mill = "0.10.4"
  val mdoc = "2.3.2"
  val munit = "1.0.0-M3"
  val organizeImportRule = "0.6.0"
  val pprint = "0.7.3"
  val sbtBloop = bloop
  val sbtJdiTools = "1.1.1"
  val scalafix = "0.10.0"
  val scalafmt = "3.5.3"
<<<<<<< HEAD
  val scalameta = "4.5.9"
  val scribe = "3.8.2"
=======
  val scalameta = "4.5.6"
  val scribe = "3.8.3"
>>>>>>> c905ceb1
  val semanticdb = scalameta
  val qdox = "2.0.1"

  val guava = "com.google.guava" % "guava" % "31.1-jre"
  val lsp4j = "org.eclipse.lsp4j" % "org.eclipse.lsp4j" % lsp4jV
  val dap4j = "org.eclipse.lsp4j" % "org.eclipse.lsp4j.debug" % lsp4jV

  def isNightliesEnabled: Boolean =
    sys.env.get("CI").isDefined || sys.env.get("NIGHTLIES").isDefined

  // List of supported Scala versions in SemanticDB. Needs to be manually updated
  // for every SemanticDB upgrade.
  def supportedScalaBinaryVersions =
    supportedScalaVersions.iterator
      .map(CrossVersion.partialVersion)
      .collect {
        case Some((3, _)) => "3"
        case Some((a, b)) => s"$a.$b"
      }
      .toList
      .distinct

  // Scala 2
  def deprecatedScala2Versions = Seq(
    scala211,
    "2.12.8",
    "2.12.9",
    "2.12.10",
    "2.13.1",
    "2.13.2",
    "2.13.3",
    "2.13.4"
  )

  def nonDeprecatedScala2Versions = Seq(
    scala213,
    scala212,
    "2.12.14",
    "2.12.13",
    "2.12.12",
    "2.12.11",
    "2.13.5",
    "2.13.6",
    "2.13.7"
  )
  def scala2Versions = nonDeprecatedScala2Versions ++ deprecatedScala2Versions

  // The minimum sbt version that uses a non-deprecated Scala version.
  // Currently uses Scala 2.12.12 - update upon deprecation.
  def minimumSupportedSbtVersion = "1.4.0"

  // Scala 3
  def nonDeprecatedScala3Versions =
    Seq(nextScala3RC, scala3, "3.1.1", "3.1.0", "3.0.2")
  def deprecatedScala3Versions = Seq("3.1.3-RC3", "3.1.3-RC2", "3.0.1", "3.0.0")
  def scala3Versions = nonDeprecatedScala3Versions ++ deprecatedScala3Versions

  lazy val nightlyScala3DottyVersions = {
    if (isNightliesEnabled)
      Scala3NightlyVersions.nightlyReleasesAfter(scala3)
    else
      Nil
  }

  def nightlyScala3Versions = nightlyScala3DottyVersions.map(_.toString)

  def supportedScalaVersions = scala2Versions ++ scala3Versions
  def nonDeprecatedScalaVersions =
    nonDeprecatedScala2Versions ++ nonDeprecatedScala3Versions
  def deprecatedScalaVersions =
    deprecatedScala2Versions ++ deprecatedScala3Versions

  val quickPublishScalaVersions =
    Set(
      scala211,
      sbtScala,
      scala212,
      ammonite212Version,
      scala213,
      ammonite213Version,
      scala3
    ).toList
}<|MERGE_RESOLUTION|>--- conflicted
+++ resolved
@@ -34,13 +34,8 @@
   val sbtJdiTools = "1.1.1"
   val scalafix = "0.10.0"
   val scalafmt = "3.5.3"
-<<<<<<< HEAD
   val scalameta = "4.5.9"
-  val scribe = "3.8.2"
-=======
-  val scalameta = "4.5.6"
   val scribe = "3.8.3"
->>>>>>> c905ceb1
   val semanticdb = scalameta
   val qdox = "2.0.1"
 
