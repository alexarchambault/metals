--- conflicted
+++ resolved
@@ -448,13 +448,8 @@
       // for file watching
       "com.swoval" % "file-tree-views" % "2.1.7",
       // for http client
-<<<<<<< HEAD
-      "io.undertow" % "undertow-core" % "2.2.12.Final",
-      "org.jboss.xnio" % "xnio-nio" % "3.8.5.Final",
-=======
       "io.undertow" % "undertow-core" % "2.2.13.Final",
       "org.jboss.xnio" % "xnio-nio" % "3.8.4.Final",
->>>>>>> 7c1ea3e5
       // for persistent data like "dismissed notification"
       "org.flywaydb" % "flyway-core" % "8.0.5",
       "com.h2database" % "h2" % "1.4.200",
