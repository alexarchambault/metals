--- conflicted
+++ resolved
@@ -348,13 +348,8 @@
       "org.scalameta" % "semanticdb-scalac-core" % V.scalameta cross CrossVersion.full
     ),
     if3 = List(
-<<<<<<< HEAD
-      "com.fasterxml.jackson.core" % "jackson-databind" % "2.12.5",
-      ("org.scala-lang.modules" %% "scala-java8-compat" % "1.0.1")
-=======
       "com.fasterxml.jackson.core" % "jackson-databind" % "2.13.0",
       ("org.scala-lang.modules" %% "scala-java8-compat" % "1.0.0")
->>>>>>> 6cfc8917
         .cross(CrossVersion.for3Use2_13),
       ("com.lihaoyi" %% "geny" % V.genyVersion)
         .cross(CrossVersion.for3Use2_13),
